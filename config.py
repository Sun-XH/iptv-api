open_update = True
source_file = "demo.txt"
final_file = "result.txt"
favorite_list = [
    "广东珠江",
    "CCTV-1",
    "CCTV-5",
    "CCTV-5+",
    "CCTV-13",
    "广东体育",
    "广东卫视",
    "大湾区卫视",
    "浙江卫视",
    "湖南卫视",
    "翡翠台",
]
open_online_search = True
favorite_page_num = 5
default_page_num = 3
urls_limit = 15
open_sort = True
response_time_weight = 0.5
resolution_weight = 0.5
recent_days = 30
ipv_type = "ipv4"
domain_blacklist = ["epg.pw"]
url_keywords_blacklist = []
open_subscribe = True
subscribe_urls = [
    "https://m3u.ibert.me/txt/fmml_dv6.txt",
    "https://m3u.ibert.me/txt/o_cn.txt",
    "https://m3u.ibert.me/txt/j_iptv.txt",
]
open_multicast = True
region_list = ["all"]
open_proxy = True
<<<<<<< HEAD
open_driver = True
=======
open_driver = False
open_use_old_result = True
>>>>>>> b3f8a753
<|MERGE_RESOLUTION|>--- conflicted
+++ resolved
@@ -34,9 +34,5 @@
 open_multicast = True
 region_list = ["all"]
 open_proxy = True
-<<<<<<< HEAD
 open_driver = True
-=======
-open_driver = False
-open_use_old_result = True
->>>>>>> b3f8a753
+open_use_old_result = True