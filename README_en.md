<div align="center">
  <img src="./static/images/logo.png" alt="logo"/>
  <h1 align="center">IPTV-API</h1>
</div>

<div align="center">Customize channels, automatically obtain live source interface, and generate usable results after speed test</div>
<div align="justify">Default results include: 📺CCTV Channel, 💰CCTV Pay Channel, 📡Satellite TV Channel, 🏠Guangdong Channel, 🌊Hong Kong · Macao · Taiwan Channel, 🎬Movie Channel, 🎥Migu Live Streaming, 🏀Sports Channel, 🪁Animation channel, 🎮Game channel, 🎵Music channel, 🏛Classic Theater.</div>

<details>
  <summary>Specific channel</summary>
  <div>
  📺CCTV Channel: CCTV-1, CCTV-2, CCTV-3, CCTV-4, CCTV-5, CCTV-5+, CCTV-6, CCTV-7, CCTV-8, CCTV-9, CCTV-10, CCTV-11, CCTV-12, CCTV-13, CCTV-14, CCTV-15, CCTV-16, CCTV-17, CETV1, CETV2, CETV4, CETV5
  </div>
  <br>
  <div>
  💰CCTV Pay Channel: 文化精品, 央视台球, 风云音乐, 第一剧场, 风云剧场, 怀旧剧场, 女性时尚, 高尔夫网球, 风云足球, 电视指南, 世界地理, 兵器科技
  </div>
  <br>
  <div>
  📡Satellite TV Channel: 广东卫视, 香港卫视, 浙江卫视, 湖南卫视, 北京卫视, 湖北卫视, 黑龙江卫视, 安徽卫视, 重庆卫视, 东方卫视, 东南卫视, 甘肃卫视, 广西卫视, 贵州卫视, 海南卫视, 河北卫视, 河南卫视, 吉林卫视, 江苏卫视, 江西卫视, 辽宁卫视, 内蒙古卫视, 宁夏卫视, 青海卫视, 山东卫视, 山西卫视, 陕西卫视, 四川卫视, 深圳卫视, 三沙卫视, 天津卫视, 西藏卫视, 新疆卫视, 云南卫视
  </div>
  <br>
  <div>
  ☘️Guangdong Channel: 广东珠江, 广东体育, 广东新闻, 广东民生, 广东卫视, 大湾区卫视, 广州综合, 广州影视, 广州竞赛, 江门综合, 江门侨乡生活, 佛山综合, 深圳卫视, 汕头综合, 汕头经济, 汕头文旅, 茂名综合, 茂名公共
  </div>
  <br>
  <div>
  ☘️Local channels in each province
  </div>
  <br>
  <div>
  🌊Hong Kong · Macao · Taiwan Channel: 翡翠台, 明珠台, 凤凰中文, 凤凰资讯, 凤凰香港, 凤凰卫视, TVBS亚洲, 香港卫视, 纬来体育, 纬来育乐, J2, Viutv, 三立台湾, 无线新闻, 三立新闻, 东森综合, 东森超视, 东森电影, Now剧集, Now华剧, 靖天资讯, 星卫娱乐, 卫视卡式
  </div>
  <br>
  <div>
  🎬Movie Channel: CHC家庭影院, CHC动作电影, CHC高清电影, 淘剧场, 淘娱乐, 淘电影, NewTV惊悚悬疑, NewTV动作电影, 黑莓电影, 纬来电影, 靖天映画, 靖天戏剧, 星卫娱乐, 艾尔达娱乐, 经典电影, IPTV经典电影, 天映经典, 无线星河, 星空卫视, 私人影院, 东森电影, 龙祥电影, 东森洋片, 东森超视
  </div>
  <br>
  <div>
  🎥Migu Live Streaming: 咪咕直播1-45
  </div>
  <br>
  <div>
  🏀Sports Channel: CCTV-5, CCTV-5+, 广东体育, 纬来体育, 五星体育, 体育赛事, 劲爆体育, 爱体育, 超级体育, 精品体育, 广州竞赛, 深圳体育, 福建体育, 辽宁体育, 山东体育, 成都体育, 天津体育, 江苏体育, 安徽综艺体育, 吉林篮球, 睛彩篮球, 睛彩羽毛球, 睛彩广场舞, 风云足球, 足球频道, 魅力足球, 天元围棋, 快乐垂钓, JJ斗地主
  </div>
  <br>
  <div>
  🪁Animation channel: 少儿动画, 卡酷动画, 动漫秀场, 新动漫, 青春动漫, 爱动漫, 中录动漫, 宝宝动画, CN卡通, 优漫卡通, 金鹰卡通, 睛彩少儿, 黑莓动画, 炫动卡通, 24H国漫热播, 浙江少儿, 河北少儿科教, 七龙珠, 火影忍者, 海绵宝宝, 中华小当家, 斗破苍穹玄幻剧, 猫和老鼠, 经典动漫, 蜡笔小新, 漫画解说
  </div>
  <br>
  <div>
  🎮Game channel: 游戏风云, 游戏竞技, 电竞游戏, 海看电竞, 电竞天堂, 爱电竞
  </div>
  <br>
  <div>
  🎵Music channel: CCTV-15, 风云音乐, 音乐现场, 音乐之声, 潮流音乐, 天津音乐, 音乐广播, 音乐调频广播
  </div>
  <br>
  <div>
  🏛Classic Theater: 笑傲江湖, 天龙八部, 鹿鼎记, 仙剑奇侠传, 西游记, 三国演义, 水浒传, 新白娘子传奇, 天龙八部, 济公游记, 封神榜, 闯关东, 上海滩, 射雕英雄传
  </div>
</details>
<br>
<p align="center">
  <a href="https://github.com/Guovin/iptv-api/releases/latest">
    <img src="https://img.shields.io/github/v/release/guovin/iptv-api" />
  </a>
  <a href="https://www.python.org/">
    <img src="https://img.shields.io/badge/python-%20%3D%203.13-47c219" />
  </a>
  <a href="https://github.com/Guovin/iptv-api/releases/latest">
    <img src="https://img.shields.io/github/downloads/guovin/iptv-api/total" />
  </a>
  <a href="https://hub.docker.com/repository/docker/guovern/iptv-api">
    <img src="https://img.shields.io/docker/pulls/guovern/iptv-api?label=docker:iptv-api" />
  </a>
  <a href="https://hub.docker.com/repository/docker/guovern/tv-requests">
    <img src="https://img.shields.io/docker/pulls/guovern/tv-requests?label=docker:requests" />
  </a>
  <a href="https://hub.docker.com/repository/docker/guovern/tv-driver">
    <img src="https://img.shields.io/docker/pulls/guovern/tv-driver?label=docker:driver" />
  </a>
  <a href="https://github.com/Guovin/iptv-api/fork">
    <img src="https://img.shields.io/github/forks/guovin/iptv-api" />
  </a>
</p>

[中文](./README.md) | English

- [✅ Features](#✅-features)
- [🔗 Latest results](#🔗-latest-results)
- [⚙️ Config parameter](./docs/config_en.md)
- [🚀 Quick Start](#🚀-quick-start)
- [📖 Detailed Tutorial](./docs/tutorial_en.md)
- [🗓️ Changelog](./CHANGELOG.md)
- [💰️ Appreciate](#💰️-appreciate)
- [👀 Follow](#👀-follow)
- [📣 Disclaimer](#📣-disclaimer)
- [⚖️ License](#⚖️-license)

## ✅ Features

- ✅ Customize the template to generate the channel you want
- ✅ Supports multiple source acquisition methods: multicast source, hotel source, subscription source, keyword search
- ✅ Interface speed testing and verification, with priority on response time and resolution, filtering out ineffective interfaces
- ✅ Preferences: IPv6, priority and quantity of interface source sorting, and interface whitelist
- ✅ Scheduled execution at 6:00 AM and 18:00 PM Beijing time daily
- ✅ Supports various execution methods: workflows, command line, GUI software, Docker(amd64/arm64/arm v7)
- ✨ For more features, see [Config parameter](./docs/config_en.md)

## 🔗 Latest results

- Interface source:

```bash
https://ghproxy.net/raw.githubusercontent.com/Guovin/iptv-api/gd/output/result.m3u
```

```bash
https://ghproxy.net/raw.githubusercontent.com/Guovin/iptv-api/gd/output/result.txt
```

- Data source:

```bash
https://ghproxy.net/raw.githubusercontent.com/Guovin/iptv-api/gd/source.json
```

## ⚙️ Config

[Config parameter](./docs/config_en.md)

## 🚀 Quick Start

### Method 1: Workflow

Fork this project and initiate workflow updates, detailed steps are available at [Detailed Tutorial](./docs/tutorial_en.md)

### Method 2: Command Line

```python
pip install pipenv
```

```python
pipenv install --dev
```

Start update:

```python
pipenv run dev
```

Start service:

```python
pipenv run service
```

### Method 3: GUI Software

1. Download [IPTV-API update software](https://github.com/Guovin/iptv-api/releases), open the software, click update to complete the update

2. Or run the following command in the project directory to open the GUI software:

```python
pipenv run ui
```

<img src="./docs/images/ui.png" alt="IPTV-API update software" title="IPTV-API update software" style="height:600px" />

### Method 4: Docker

- iptv-api (Full version): Higher performance requirements, slower update speed, high stability and success rate. Set open_driver = False to switch to the lite running mode (recommended for hotel sources, multicast sources, and online searches)
- iptv-api:lite (Condensed version): Lightweight, low performance requirements, fast update speed, stability uncertain (recommend using this version for the subscription source)

It's recommended to try each one and choose the version that suits you

1. Pull the image:

- iptv-api

```bash
docker pull guovern/iptv-api:latest
```

- iptv-api:lite

```bash
docker pull guovern/iptv-api:lite
```

2. Run the container:

- iptv-api

```bash
docker run -d -p 8000:8000 guovern/iptv-api
```

- iptv-api:lite

```bash
docker run -d -p 8000:8000 guovern/iptv-api:lite
```

Volume Mount Parameter (Optional):
This allows synchronization of files between the host machine and the container. Modifying templates, configurations, and retrieving updated result files can be directly operated in the host machine's folder.

Taking the host path /etc/docker as an example:

- iptv-api：

```bash
docker run -v /etc/docker/config:/iptv-api/config -v /etc/docker/output:/iptv-api/output -d -p 8000:8000 guovern/iptv-api
```

- iptv-api:lite：

```bash
docker run -v /etc/docker/config:/iptv-api-lite/config -v /etc/docker/output:/iptv-api-lite/output -d -p 8000:8000 guovern/iptv-api:lite
```

3. Update results:

- API address: ip:8000
- M3u api：ip:8000/m3u
- Txt api：ip:8000/txt
- API content: ip:8000/content
- Speed test log: ip:8000/log

## 🗓️ Changelog

[Changelog](./CHANGELOG.md)

## 💰️ Appreciate

<div>Development and maintenance are not easy, please buy me a coffee ~</div>

| Alipay                                | Wechat                                    |
| ------------------------------------- | ----------------------------------------- |
| ![Alipay](./static/images/alipay.jpg) | ![Wechat](./static/images/appreciate.jpg) |

## 👀 Follow

<<<<<<< HEAD
Wechat public account search Govin, or scan code:
=======
Wechat public account search for Govin, or scan the code to receive updates and learn more tips:
>>>>>>> 42f4b321

![Wechat public account](./static/images/qrcode.jpg)

## 📣 Disclaimer

This project is for learning and communication purposes only. All interface data comes from the internet. If there is any infringement, please contact us for removal.

## ⚖️ License

[MIT](./LICENSE) License &copy; 2024-PRESENT [Govin](https://github.com/guovin)<|MERGE_RESOLUTION|>--- conflicted
+++ resolved
@@ -244,11 +244,7 @@
 
 ## 👀 Follow
 
-<<<<<<< HEAD
-Wechat public account search Govin, or scan code:
-=======
 Wechat public account search for Govin, or scan the code to receive updates and learn more tips:
->>>>>>> 42f4b321
 
 ![Wechat public account](./static/images/qrcode.jpg)
 
